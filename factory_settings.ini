; The indicated settings support placeholder substitution as follows:
;
;  #{platform} - The microcontroller platform, e.g. "esp32" or "esp32c3"
;  #{unique_id} - A unique identifier derived from the MAC address, e.g. "0b0a859d6816"
;  #{random} - A random number encoded as a hex string, e.g. "55722f94"

[factory_settings]
build_flags =
  ; WiFi settings
  -D FACTORY_WIFI_SSID=\"\"
  -D FACTORY_WIFI_PASSWORD=\"\"
  -D FACTORY_WIFI_HOSTNAME=\"lust-motion\" ; supports placeholders
  -D FACTORY_WIFI_RSSI_THRESHOLD=-80 ; dBm, -80 is a good value for most applications

  ; Access point settings
  -D FACTORY_AP_PROVISION_MODE=AP_MODE_DISCONNECTED
  -D FACTORY_AP_SSID=\"LUST-motion-#{unique_id}\" ; 1-64 characters, supports placeholders
  -D FACTORY_AP_PASSWORD=\"pleasure\" ; 8-64 characters
  -D FACTORY_AP_CHANNEL=1
  -D FACTORY_AP_SSID_HIDDEN=false
  -D FACTORY_AP_MAX_CLIENTS=4
  -D FACTORY_AP_LOCAL_IP=\"192.168.4.1\"
  -D FACTORY_AP_GATEWAY_IP=\"192.168.4.1\"
  -D FACTORY_AP_SUBNET_MASK=\"255.255.255.0\"

  ; User credentials for admin and guest user
  -D FACTORY_ADMIN_USERNAME=\"admin\"
  -D FACTORY_ADMIN_PASSWORD=\"admin\"
  -D FACTORY_GUEST_USERNAME=\"guest\"
  -D FACTORY_GUEST_PASSWORD=\"guest\"

  ; NTP settings
  -D FACTORY_NTP_ENABLED=true
  -D FACTORY_NTP_TIME_ZONE_LABEL=\"Europe/Berlin\"
  -D FACTORY_NTP_TIME_ZONE_FORMAT=\"GMT0BST,M3.5.0/1,M10.5.0\"
  -D FACTORY_NTP_SERVER=\"time.google.com\"

  ; MQTT settings
  -D FACTORY_MQTT_ENABLED=false
  -D FACTORY_MQTT_URI=\"mqtts://mqtt.eclipseprojects.io:8883\"
  -D FACTORY_MQTT_USERNAME=\"\" ; supports placeholders
  -D FACTORY_MQTT_PASSWORD=\"\"
  -D FACTORY_MQTT_CLIENT_ID=\"LUST-motion-#{unique_id}\" ; supports placeholders
  -D FACTORY_MQTT_KEEP_ALIVE=120
  -D FACTORY_MQTT_CLEAN_SESSION=true
  -D FACTORY_MQTT_STATUS_TOPIC=\"esp32sveltekit/#{unique_id}/status\" ; supports placeholders

  ; JWT Secret
  -D FACTORY_JWT_SECRET=\"#{random}-#{random}\" ; supports placeholders

<<<<<<< HEAD
  ; Machine Defaults
  -D MOTION_FACTORY_TRAVEL=150.0
  -D MOTION_FACTORY_STROKE=80.0
  -D MOTION_FACTORY_RATE=30.0
  -D MOTION_FACTORY_SENSATION=0.0
  -D MOTION_FACTORY_PATTERN=\"PoundingTeasing\"
  -D MOTION_FACTORY_VIBRATION_AMPLITUDE=2.0
  -D MOTION_FACTORY_VIBRATION_FREQUENCY=30.0
  -D MOTION_FACTORY_EASE_IN_VELOCITY=20.0
  -D MOTION_MAX_VELOCITY=500.0
  -D MOTION_MAX_RATE=240.0
  -D MOTION_HOMING_SPEED=5.0
=======
  ; Deep Sleep Configuration
  -D WAKEUP_PIN_NUMBER=0 ; pin number to wake up the ESP
  -D WAKEUP_SIGNAL=0 ; 1 for wakeup on HIGH, 0 for wakeup on LOW

>>>>>>> 5e503653
<|MERGE_RESOLUTION|>--- conflicted
+++ resolved
@@ -48,7 +48,6 @@
   ; JWT Secret
   -D FACTORY_JWT_SECRET=\"#{random}-#{random}\" ; supports placeholders
 
-<<<<<<< HEAD
   ; Machine Defaults
   -D MOTION_FACTORY_TRAVEL=150.0
   -D MOTION_FACTORY_STROKE=80.0
@@ -61,9 +60,8 @@
   -D MOTION_MAX_VELOCITY=500.0
   -D MOTION_MAX_RATE=240.0
   -D MOTION_HOMING_SPEED=5.0
-=======
+  
   ; Deep Sleep Configuration
   -D WAKEUP_PIN_NUMBER=0 ; pin number to wake up the ESP
   -D WAKEUP_SIGNAL=0 ; 1 for wakeup on HIGH, 0 for wakeup on LOW
 
->>>>>>> 5e503653
