--- conflicted
+++ resolved
@@ -6,23 +6,11 @@
 
 [factory_settings]
 build_flags =
-<<<<<<< HEAD
-  ; Global Settings
-  -D FIRMWARE_VERSION=\"0.0.1\"
-  -D SERIAL_BAUD_RATE=115200
-  -D DATA_STREAMING_INTERVAL=20
-
   ; WiFi settings
   -D FACTORY_WIFI_SSID=\"\"
   -D FACTORY_WIFI_PASSWORD=\"\"
   -D FACTORY_WIFI_HOSTNAME=\"lust-motion\" ; supports placeholders
-=======
-  ; WiFi settings
-  -D FACTORY_WIFI_SSID=\"\"
-  -D FACTORY_WIFI_PASSWORD=\"\"
-  -D FACTORY_WIFI_HOSTNAME=\"#{platform}-#{unique_id}\" ; supports placeholders
   -D FACTORY_WIFI_RSSI_THRESHOLD=-80 ; dBm, -80 is a good value for most applications
->>>>>>> aedaa93b
 
   ; Access point settings
   -D FACTORY_AP_PROVISION_MODE=AP_MODE_DISCONNECTED
@@ -52,13 +40,8 @@
   -D FACTORY_MQTT_URI=\"mqtts://mqtt.eclipseprojects.io:8883\"
   -D FACTORY_MQTT_USERNAME=\"\" ; supports placeholders
   -D FACTORY_MQTT_PASSWORD=\"\"
-<<<<<<< HEAD
   -D FACTORY_MQTT_CLIENT_ID=\"LUST-motion-#{unique_id}\" ; supports placeholders
-  -D FACTORY_MQTT_KEEP_ALIVE=60
-=======
-  -D FACTORY_MQTT_CLIENT_ID=\"#{platform}-#{unique_id}\" ; supports placeholders
   -D FACTORY_MQTT_KEEP_ALIVE=120
->>>>>>> aedaa93b
   -D FACTORY_MQTT_CLEAN_SESSION=true
 
   ; JWT Secret
