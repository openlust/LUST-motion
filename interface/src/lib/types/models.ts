--- conflicted
+++ resolved
@@ -146,7 +146,7 @@
 	client_id: string;
 	keep_alive: number;
 	clean_session: boolean;
-<<<<<<< HEAD
+	message_interval_ms: number;
 };
 
 export type ControlState = {
@@ -163,7 +163,4 @@
 export type MotorState = {
 	homed: boolean;
 	error: boolean;
-=======
-	message_interval_ms: number;
->>>>>>> 38c71157
 };