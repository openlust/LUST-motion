--- conflicted
+++ resolved
@@ -61,16 +61,9 @@
 };
 
 export type BrokerSettings = {
-<<<<<<< HEAD
 	control_topic: string;
 	environment_topic: string;
 	streaming_topic: string;
-=======
-	mqtt_path: string;
-	name: string;
-	unique_id: string;
-	status_topic: string;
->>>>>>> 5e503653
 };
 
 export type NTPStatus = {
