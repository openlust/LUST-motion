<script lang="ts">
	import { onDestroy, onMount } from 'svelte';
	import { openModal, closeModal } from 'svelte-modals';
	import { user } from '$lib/stores/user';
	import { page } from '$app/stores';
	import ConfirmDialog from '$lib/components/ConfirmDialog.svelte';
	import SettingsCard from '$lib/components/SettingsCard.svelte';
	import Spinner from '$lib/components/Spinner.svelte';
	import { slide } from 'svelte/transition';
	import { cubicOut } from 'svelte/easing';
	import CPU from '~icons/tabler/cpu';
	import CPP from '~icons/tabler/binary';
	import Power from '~icons/tabler/reload';
	import Sleep from '~icons/tabler/zzz';
	import FactoryReset from '~icons/tabler/refresh-dot';
	import Speed from '~icons/tabler/activity';
	import Flash from '~icons/tabler/device-sd-card';
	import Pyramid from '~icons/tabler/pyramid';
	import Sketch from '~icons/tabler/chart-pie';
	import Folder from '~icons/tabler/folder';
	import Heap from '~icons/tabler/box-model';
	import Cancel from '~icons/tabler/x';
	import Temperature from '~icons/tabler/temperature';
	import Health from '~icons/tabler/stethoscope';
	import Stopwatch from '~icons/tabler/24-hours';
	import SDK from '~icons/tabler/sdk';
	import type { SystemInformation, Analytics } from '$lib/types/models';
	import { socket } from '$lib/stores/socket';

	let systemInformation: SystemInformation;

	async function getSystemStatus() {
		try {
			const response = await fetch('/rest/systemStatus', {
				method: 'GET',
				headers: {
					Authorization: $page.data.features.security ? 'Bearer ' + $user.bearer_token : 'Basic',
					'Content-Type': 'application/json'
				}
			});
			systemInformation = await response.json();
		} catch (error) {
			console.log('Error:', error);
		}
		return systemInformation;
	}

	onMount(() => socket.on('analytics', handleSystemData));

	onDestroy(() => socket.off('analytics', handleSystemData));

	const handleSystemData = (data: Analytics) =>
		(systemInformation = { ...systemInformation, ...data });

	async function postRestart() {
		const response = await fetch('/rest/restart', {
			method: 'POST',
			headers: {
				Authorization: $page.data.features.security ? 'Bearer ' + $user.bearer_token : 'Basic'
			}
		});
	}

	function confirmRestart() {
		openModal(ConfirmDialog, {
			title: 'Confirm Restart',
			message: 'Are you sure you want to restart the device?',
			labels: {
				cancel: { label: 'Abort', icon: Cancel },
				confirm: { label: 'Restart', icon: Power }
			},
			onConfirm: () => {
				closeModal();
				postRestart();
			}
		});
	}

	async function postFactoryReset() {
		const response = await fetch('/rest/factoryReset', {
			method: 'POST',
			headers: {
				Authorization: $page.data.features.security ? 'Bearer ' + $user.bearer_token : 'Basic'
			}
		});
	}

	function confirmReset() {
		openModal(ConfirmDialog, {
			title: 'Confirm Factory Reset',
			message: 'Are you sure you want to reset the device to its factory defaults?',
			labels: {
				cancel: { label: 'Abort', icon: Cancel },
				confirm: { label: 'Factory Reset', icon: FactoryReset }
			},
			onConfirm: () => {
				closeModal();
				postFactoryReset();
			}
		});
	}

	async function postSleep() {
		const response = await fetch('/rest/sleep', {
			method: 'POST',
			headers: {
				Authorization: $page.data.features.security ? 'Bearer ' + $user.bearer_token : 'Basic'
			}
		});
	}

	function confirmSleep() {
		openModal(ConfirmDialog, {
			title: 'Confirm Going to Sleep',
			message: 'Are you sure you want to put the device into sleep?',
			labels: {
				cancel: { label: 'Abort', icon: Cancel },
				confirm: { label: 'Sleep', icon: Sleep }
			},
			onConfirm: () => {
				closeModal();
				postSleep();
			}
		});
	}

	function convertSeconds(seconds: number) {
		// Calculate the number of seconds, minutes, hours, and days
		let minutes = Math.floor(seconds / 60);
		let hours = Math.floor(minutes / 60);
		let days = Math.floor(hours / 24);

		// Calculate the remaining hours, minutes, and seconds
		hours = hours % 24;
		minutes = minutes % 60;
		seconds = seconds % 60;

		// Create the formatted string
		let result = '';
		if (days > 0) {
			result += days + ' day' + (days > 1 ? 's' : '') + ' ';
		}
		if (hours > 0) {
			result += hours + ' hour' + (hours > 1 ? 's' : '') + ' ';
		}
		if (minutes > 0) {
			result += minutes + ' minute' + (minutes > 1 ? 's' : '') + ' ';
		}
		result += seconds + ' second' + (seconds > 1 ? 's' : '');

		return result;
	}
</script>

<SettingsCard collapsible={false}>
	<Health slot="icon" class="lex-shrink-0 mr-2 h-6 w-6 self-end" />
	<span slot="title">System Status</span>

	<div class="w-full overflow-x-auto">
		{#await getSystemStatus()}
			<Spinner />
		{:then nothing}
			<div
				class="flex w-full flex-col space-y-1"
				transition:slide|local={{ duration: 300, easing: cubicOut }}
			>
				<div class="rounded-box bg-base-100 flex items-center space-x-3 px-4 py-2">
					<div class="mask mask-hexagon bg-primary h-auto w-10 flex-none">
						<CPU class="text-primary-content h-auto w-full scale-75" />
					</div>
					<div>
						<div class="font-bold">Chip</div>
						<div class="text-sm opacity-75">
							{systemInformation.cpu_type} Rev {systemInformation.cpu_rev}
						</div>
					</div>
				</div>

				<div class="rounded-box bg-base-100 flex items-center space-x-3 px-4 py-2">
					<div class="mask mask-hexagon bg-primary h-auto w-10 flex-none">
						<SDK class="text-primary-content h-auto w-full scale-75" />
					</div>
					<div>
						<div class="font-bold">SDK Version</div>
						<div class="text-sm opacity-75">
							ESP-IDF {systemInformation.sdk_version} / Arduino {systemInformation.arduino_version}
						</div>
					</div>
				</div>

				<div class="rounded-box bg-base-100 flex items-center space-x-3 px-4 py-2">
					<div class="mask mask-hexagon bg-primary h-auto w-10 flex-none">
						<CPP class="text-primary-content h-auto w-full scale-75" />
					</div>
					<div>
						<div class="font-bold">Firmware Version</div>
						<div class="text-sm opacity-75">
							{systemInformation.firmware_version}
						</div>
					</div>
				</div>

				<div class="rounded-box bg-base-100 flex items-center space-x-3 px-4 py-2">
					<div class="mask mask-hexagon bg-primary h-auto w-10 flex-none">
						<Speed class="text-primary-content h-auto w-full scale-75" />
					</div>
					<div>
						<div class="font-bold">CPU Frequency</div>
						<div class="text-sm opacity-75">
							{systemInformation.cpu_freq_mhz} MHz {systemInformation.cpu_cores == 2
								? 'Dual Core'
								: 'Single Core'}
						</div>
					</div>
				</div>

				<div class="rounded-box bg-base-100 flex items-center space-x-3 px-4 py-2">
					<div class="mask mask-hexagon bg-primary h-auto w-10 flex-none">
						<Heap class="text-primary-content h-auto w-full scale-75" />
					</div>
					<div>
						<div class="font-bold">Heap (Free / Max Alloc)</div>
						<div class="text-sm opacity-75">
							{systemInformation.free_heap.toLocaleString('en-US')} / {systemInformation.max_alloc_heap.toLocaleString(
								'en-US'
							)} bytes
						</div>
					</div>
				</div>

				<div class="rounded-box bg-base-100 flex items-center space-x-3 px-4 py-2">
					<div class="mask mask-hexagon bg-primary h-auto w-10 flex-none">
						<Pyramid class="text-primary-content h-auto w-full scale-75" />
					</div>
					<div>
						<div class="font-bold">PSRAM (Size / Free)</div>
						<div class="text-sm opacity-75">
							{systemInformation.psram_size.toLocaleString('en-US')} / {systemInformation.psram_size.toLocaleString(
								'en-US'
							)} bytes
						</div>
					</div>
				</div>

				<div class="rounded-box bg-base-100 flex items-center space-x-3 px-4 py-2">
					<div class="mask mask-hexagon bg-primary h-auto w-10 flex-none">
						<Sketch class="text-primary-content h-auto w-full scale-75" />
					</div>
					<div>
						<div class="font-bold">Sketch (Used / Free)</div>
						<div class="flex flex-wrap justify-start gap-1 text-sm opacity-75">
							<span>
								{(
									(systemInformation.sketch_size / systemInformation.free_sketch_space) *
									100
								).toFixed(1)} % of
								{(systemInformation.free_sketch_space / 1000000).toLocaleString('en-US')} MB used
							</span>

							<span>
								({(
									(systemInformation.free_sketch_space - systemInformation.sketch_size) /
									1000000
								).toLocaleString('en-US')} MB free)
							</span>
						</div>
					</div>
				</div>

				<div class="rounded-box bg-base-100 flex items-center space-x-3 px-4 py-2">
					<div class="mask mask-hexagon bg-primary h-auto w-10 flex-none">
						<Flash class="text-primary-content h-auto w-full scale-75" />
					</div>
					<div>
						<div class="font-bold">Flash Chip (Size / Speed)</div>
						<div class="text-sm opacity-75">
							{(systemInformation.flash_chip_size / 1000000).toLocaleString('en-US')} MB / {(
								systemInformation.flash_chip_speed / 1000000
							).toLocaleString('en-US')} MHz
						</div>
					</div>
				</div>

				<div class="rounded-box bg-base-100 flex items-center space-x-3 px-4 py-2">
					<div class="mask mask-hexagon bg-primary h-auto w-10 flex-none">
						<Folder class="text-primary-content h-auto w-full scale-75" />
					</div>
					<div>
						<div class="font-bold">File System (Used / Total)</div>
						<div class="flex flex-wrap justify-start gap-1 text-sm opacity-75">
							<span
								>{((systemInformation.fs_used / systemInformation.fs_total) * 100).toFixed(1)} % of {(
									systemInformation.fs_total / 1000000
								).toLocaleString('en-US')} MB used</span
							>

							<span
								>({(
									(systemInformation.fs_total - systemInformation.fs_used) /
									1000000
								).toLocaleString('en-US')}
								MB free)</span
							>
						</div>
					</div>
				</div>

				<div class="rounded-box bg-base-100 flex items-center space-x-3 px-4 py-2">
					<div class="mask mask-hexagon bg-primary h-auto w-10 flex-none">
						<Temperature class="text-primary-content h-auto w-full scale-75" />
					</div>
					<div>
						<div class="font-bold">Core Temperature</div>
						<div class="text-sm opacity-75">
							{systemInformation.core_temp == 53.33
								? 'NaN'
								: systemInformation.core_temp.toFixed(2) + ' °C'}
						</div>
					</div>
				</div>
<<<<<<< HEAD
=======

				<div class="rounded-box bg-base-100 flex items-center space-x-3 px-4 py-2">
					<div class="mask mask-hexagon bg-primary h-auto w-10">
						<Stopwatch class="text-primary-content h-auto w-full scale-75" />
					</div>
					<div>
						<div class="font-bold">Uptime</div>
						<div class="text-sm opacity-75">
							{convertSeconds(systemInformation.uptime)}
						</div>
					</div>
				</div>

				<div class="rounded-box bg-base-100 flex items-center space-x-3 px-4 py-2">
					<div class="mask mask-hexagon bg-primary h-auto w-10 flex-none">
						<Power class="text-primary-content h-auto w-full scale-75" />
					</div>
					<div>
						<div class="font-bold">Reset Reason</div>
						<div class="text-sm opacity-75">
							{systemInformation.cpu_reset_reason}
						</div>
					</div>
				</div>
>>>>>>> 1622a405
			</div>
		{/await}
	</div>

	<div class="mt-4 flex flex-wrap justify-end gap-2">
		{#if $page.data.features.sleep}
			<button class="btn btn-primary inline-flex items-center" on:click={confirmSleep}
				><Sleep class="mr-2 h-5 w-5" /><span>Sleep</span></button
			>
		{/if}
		{#if !$page.data.features.security || $user.admin}
			<button class="btn btn-primary inline-flex items-center" on:click={confirmRestart}
				><Power class="mr-2 h-5 w-5" /><span>Restart</span></button
			>
			<button class="btn btn-secondary inline-flex items-center" on:click={confirmReset}
				><FactoryReset class="mr-2 h-5 w-5" /><span>Factory Reset</span></button
			>
		{/if}
	</div>
</SettingsCard><|MERGE_RESOLUTION|>--- conflicted
+++ resolved
@@ -318,8 +318,6 @@
 						</div>
 					</div>
 				</div>
-<<<<<<< HEAD
-=======
 
 				<div class="rounded-box bg-base-100 flex items-center space-x-3 px-4 py-2">
 					<div class="mask mask-hexagon bg-primary h-auto w-10">
@@ -344,7 +342,6 @@
 						</div>
 					</div>
 				</div>
->>>>>>> 1622a405
 			</div>
 		{/await}
 	</div>
