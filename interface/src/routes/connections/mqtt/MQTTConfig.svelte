--- conflicted
+++ resolved
@@ -30,20 +30,11 @@
 		return;
 	}
 
-<<<<<<< HEAD
 	let formErrors = {
 		control: false,
 		environment: false,
 		streaming: false
 	};
-=======
-	let formErrors = $state({
-		uid: false,
-		path: false,
-		name: false,
-		status_topic: false
-	});
->>>>>>> 5e503653
 
 	async function postBrokerSettings() {
 		try {
@@ -143,19 +134,12 @@
 				</div>
 				<div class="grid w-full grid-cols-1 content-center gap-x-4 gap-y-2 px-4">
 					<div>
-<<<<<<< HEAD
 						<label class="label" for="control">
 							<span class="label-text text-md">Control Topic</span>
 						</label>
 						<input
 							type="text"
 							class="input input-bordered invalid:border-error w-full invalid:border-2 {formErrors.control
-=======
-						<label class="label" for="uid">Unique ID</label>
-						<input
-							type="text"
-							class="input w-full invalid:border-error invalid:border-2 {formErrors.uid
->>>>>>> 5e503653
 								? 'border-error border-2'
 								: ''}"
 							bind:value={brokerSettings.control_topic}
@@ -164,32 +148,19 @@
 							max="64"
 							required
 						/>
-<<<<<<< HEAD
 						<label class="label" for="control">
 							<span class="label-text-alt text-error {formErrors.control ? '' : 'hidden'}"
 								>MQTT topic is limited to 64 characters</span
-=======
-						<label class="label" for="uid">
-							<span class="text-error {formErrors.uid ? '' : 'hidden'}"
-								>Unique ID must be between 3 and 32 characters long</span
->>>>>>> 5e503653
-							>
-						</label>
-					</div>
-					<div>
-<<<<<<< HEAD
+							>
+						</label>
+					</div>
+					<div>
 						<label class="label" for="environment">
 							<span class="label-text text-md">Environment Topic</span>
 						</label>
 						<input
 							type="text"
 							class="input input-bordered invalid:border-error w-full invalid:border-2 {formErrors.environment
-=======
-						<label class="label" for="name">Name</label>
-						<input
-							type="text"
-							class="input w-full invalid:border-error invalid:border-2 {formErrors.name
->>>>>>> 5e503653
 								? 'border-error border-2'
 								: ''}"
 							bind:value={brokerSettings.environment_topic}
@@ -198,32 +169,19 @@
 							max="64"
 							required
 						/>
-<<<<<<< HEAD
 						<label class="label" for="environment">
 							<span class="label-text-alt text-error {formErrors.environment ? '' : 'hidden'}"
 								>MQTT topic is limited to 64 characters</span
-=======
-						<label class="label" for="name">
-							<span class="text-error {formErrors.name ? '' : 'hidden'}"
-								>Name must be between 3 and 32 characters long</span
->>>>>>> 5e503653
-							>
-						</label>
-					</div>
-					<div>
-<<<<<<< HEAD
+							>
+						</label>
+					</div>
+					<div>
 						<label class="label" for="streaming">
 							<span class="label-text text-md">Streaming Topic</span>
 						</label>
 						<input
 							type="text"
 							class="input input-bordered invalid:border-error w-full invalid:border-2 {formErrors.streaming
-=======
-						<label class="label" for="path">MQTT Path</label>
-						<input
-							type="text"
-							class="input w-full invalid:border-error invalid:border-2 {formErrors.path
->>>>>>> 5e503653
 								? 'border-error border-2'
 								: ''}"
 							bind:value={brokerSettings.streaming_topic}
@@ -232,15 +190,9 @@
 							max="64"
 							required
 						/>
-<<<<<<< HEAD
 						<label class="label" for="streaming">
 							<span class="label-text-alt text-error {formErrors.streaming ? '' : 'hidden'}"
 								>MQTT topic is limited to 64 characters</span
-=======
-						<label class="label" for="path">
-							<span class="text-error {formErrors.path ? '' : 'hidden'}"
-								>MQTT path is limited to 64 characters</span
->>>>>>> 5e503653
 							>
 						</label>
 					</div>
