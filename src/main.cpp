--- conflicted
+++ resolved
@@ -13,7 +13,7 @@
 #include <ESPmDNS.h>
 #include <LightMqttSettingsService.h>
 #include <LightStateService.h>
-<<<<<<< HEAD
+#include <PsychicHttpServer.h>
 #include <StrokeEngine.h>
 #include <SettingValue.h>
 #include <StrokeEngineControlService.h>
@@ -21,15 +21,11 @@
 #include <StrokeEngineEnvironmentService.h>
 #include <StrokeEngineSafetyService.h>
 #include <WebSocketRawDataStreaming.h>
-=======
-#include <PsychicHttpServer.h>
->>>>>>> aedaa93b
 
 #ifndef DATA_STREAMING_INTERVAL
 #define DATA_STREAMING_INTERVAL 50
 #endif
 
-<<<<<<< HEAD
 /*#################################################################################################
 ##
 ##    G L O B A L    D E F I N I T I O N S   &   D E C L A R A T I O N S
@@ -40,13 +36,9 @@
 StrokeEngine Stroker;
 
 // ESP32-SvelteKit #################################################################################
-AsyncWebServer server(80);
-ESP32SvelteKit esp32sveltekit(&server);
-=======
 PsychicHttpServer server;
 
-ESP32SvelteKit esp32sveltekit(&server, 120);
->>>>>>> aedaa93b
+ESP32SvelteKit esp32sveltekit(&server, 130);
 
 LightMqttSettingsService lightMqttSettingsService = LightMqttSettingsService(&server,
                                                                              esp32sveltekit.getFS(),
@@ -140,12 +132,7 @@
     // start serial and filesystem
     Serial.begin(SERIAL_BAUD_RATE);
 
-<<<<<<< HEAD
-    // start the framework and LUST-motion
-    esp32sveltekit.setMDNSAppName("LUST-motion");
-=======
     // start ESP32-SvelteKit
->>>>>>> aedaa93b
     esp32sveltekit.begin();
     MDNS.addService("stroking", "tcp", 80);
     MDNS.addServiceTxt("stroking", "tcp", "FirmwareVersion", FIRMWARE_VERSION);
@@ -161,7 +148,6 @@
     lightStateService.begin();
     // start the light service
     lightMqttSettingsService.begin();
-<<<<<<< HEAD
 
     // Start motor control service
     motorConfigurationService.begin();
@@ -172,11 +158,6 @@
 
     // start the stroke engine control service
     strokeEngineControlService.begin();
-
-    // start the server
-    server.begin();
-=======
->>>>>>> aedaa93b
 }
 
 void loop()
