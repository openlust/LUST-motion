--- conflicted
+++ resolved
@@ -14,13 +14,9 @@
 
 #include <LightStateService.h>
 
-<<<<<<< HEAD
 #define colorSaturation 128
 
-LightStateService::LightStateService(AsyncWebServer *server,
-=======
 LightStateService::LightStateService(PsychicHttpServer *server,
->>>>>>> aedaa93b
                                      SecurityManager *securityManager,
                                      PsychicMqttClient *mqttClient,
                                      LightMqttSettingsService *lightMqttSettingsService) : _httpEndpoint(LightState::read,
