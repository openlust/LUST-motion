--- conflicted
+++ resolved
@@ -198,11 +198,7 @@
       free(buf);
       return ret;
     }
-<<<<<<< HEAD
-    // ESP_LOGI(PH_TAG, "Got packet with message: %s", ws_pkt.payload);
-=======
-    ESP_LOGV(PH_TAG, "Got packet with message: %s", ws_pkt.payload);
->>>>>>> 1622a405
+    // ESP_LOGV(PH_TAG, "Got packet with message: %s", ws_pkt.payload);
   }
 
   // Text messages are our payload.
