--- conflicted
+++ resolved
@@ -50,18 +50,9 @@
 #if FT_ENABLED(FT_ANALYTICS)
                                                                                           _analyticsService(&_notificationEvents),
 #endif
-<<<<<<< HEAD
                                                                                           _restartService(server, &_securitySettingsService),
                                                                                           _factoryResetService(server, &ESPFS, &_securitySettingsService),
                                                                                           _systemStatus(server, &_securitySettingsService)
-=======
-#if FT_ENABLED(FT_ANALYTICS)
-                                                         _analyticsService(&_notificationEvents),
-#endif
-                                                         _restartService(server, &_securitySettingsService),
-                                                         _factoryResetService(server, &ESPFS, &_securitySettingsService),
-                                                         _systemStatus(server, &_securitySettingsService)
->>>>>>> 25eb90b8
 {
 }
 
@@ -140,11 +131,7 @@
     MDNS.setInstanceName(_appName);
     MDNS.addService("http", "tcp", 80);
     MDNS.addService("ws", "tcp", 80);
-<<<<<<< HEAD
     MDNS.addServiceTxt("http", "tcp", "Firmware Version", APP_VERSION);
-=======
-    MDNS.addServiceTxt("http", "tcp", "Firmware Version", FIRMWARE_VERSION);
->>>>>>> 25eb90b8
 
     Serial.printf("Running Firmware Version: %s\n", APP_VERSION);
 
