--- conflicted
+++ resolved
@@ -37,32 +37,7 @@
 public:
     NotificationEvents(PsychicHttpServer *server);
 
-<<<<<<< HEAD
-    void pushNotification(String message, pushEvent event, int id = 0)
-    {
-        String eventType;
-        switch (event)
-        {
-        case (PUSHERROR):
-            eventType = "errorToast";
-            break;
-        case (PUSHWARNING):
-            eventType = "warningToast";
-            break;
-        case (PUSHINFO):
-            eventType = "infoToast";
-            break;
-        case (PUSHSUCCESS):
-            eventType = "successToast";
-            break;
-        default:
-            return;
-        }
-        _eventSource.send(message.c_str(), eventType.c_str(), id);
-    };
-=======
     void begin();
->>>>>>> aedaa93b
 
     void pushNotification(String message, pushEvent event, int id = 0);
 
