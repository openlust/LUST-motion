/**
 *   ESP32 SvelteKit
 *
 *   A simple, secure and extensible framework for IoT projects for ESP32 platforms
 *   with responsive Sveltekit front-end built with TailwindCSS and DaisyUI.
 *   https://github.com/theelims/ESP32-sveltekit
 *
 *   Copyright (C) 2018 - 2023 rjwats
 *   Copyright (C) 2023 theelims
 *
 *   All Rights Reserved. This software may be modified and distributed under
 *   the terms of the LGPL v3 license. See the LICENSE file for details.
 **/

#include <FeaturesService.h>

FeaturesService::FeaturesService(PsychicHttpServer *server) : _server(server)
{
}

void FeaturesService::begin()
{
    _server->on(FEATURES_SERVICE_PATH, HTTP_GET, [&](PsychicRequest *request)
                {
                    PsychicJsonResponse response = PsychicJsonResponse(request, false, MAX_FEATURES_SIZE);
                    JsonObject root = response.getRoot();

#if FT_ENABLED(FT_SECURITY)
                    root["security"] = true;
#else
                    root["security"] = false;
#endif
#if FT_ENABLED(FT_MQTT)
                    root["mqtt"] = true;
#else
                    root["mqtt"] = false;
#endif
#if FT_ENABLED(FT_NTP)
                    root["ntp"] = true;
#else
                    root["ntp"] = false;
#endif
#if FT_ENABLED(FT_UPLOAD_FIRMWARE)
                    root["upload_firmware"] = true;
#else
                    root["upload_firmware"] = false;
#endif
#if FT_ENABLED(FT_DOWNLOAD_FIRMWARE)
                    root["download_firmware"] = true;
#else
                    root["download_firmware"] = false;
#endif
#if FT_ENABLED(FT_SLEEP)
                    root["sleep"] = true;
#else
                    root["sleep"] = false;
#endif
#if FT_ENABLED(FT_BATTERY)
                    root["battery"] = true;
#else
                    root["battery"] = false;
#endif
#if FT_ENABLED(FT_ANALYTICS)
<<<<<<< HEAD
                    root["analytics"] = true;
#else
                    root["analytics"] = false;
#endif
                    root["firmware_version"] = APP_VERSION;
                    root["firmware_name"] = APP_NAME;
                    root["firmware_built_target"] = BUILD_TARGET;

                    // Iterate over user features
                    for (auto &element : userFeatures)
                    {
                        root[element.feature.c_str()] = element.enabled;
                    }

                    return response.send(); });

    ESP_LOGV("FeaturesService", "Registered GET endpoint: %s", FEATURES_SERVICE_PATH);
=======
    root["analytics"] = true;
#else
    root["analytics"] = false;
#endif
    root["firmware_version"] = FIRMWARE_VERSION;

    // Iterate over user features
    for (auto &element : userFeatures)
    {
        root[element.feature.c_str()] = element.enabled;
    }
    response->setLength();
    request->send(response);
>>>>>>> 25eb90b8
}

void FeaturesService::addFeature(String feature, bool enabled)
{
    UserFeature newFeature;
    newFeature.feature = feature;
    newFeature.enabled = enabled;

    userFeatures.push_back(newFeature);
}<|MERGE_RESOLUTION|>--- conflicted
+++ resolved
@@ -61,7 +61,6 @@
                     root["battery"] = false;
 #endif
 #if FT_ENABLED(FT_ANALYTICS)
-<<<<<<< HEAD
                     root["analytics"] = true;
 #else
                     root["analytics"] = false;
@@ -79,21 +78,15 @@
                     return response.send(); });
 
     ESP_LOGV("FeaturesService", "Registered GET endpoint: %s", FEATURES_SERVICE_PATH);
-=======
-    root["analytics"] = true;
-#else
-    root["analytics"] = false;
-#endif
-    root["firmware_version"] = FIRMWARE_VERSION;
+}
 
-    // Iterate over user features
-    for (auto &element : userFeatures)
-    {
-        root[element.feature.c_str()] = element.enabled;
-    }
-    response->setLength();
-    request->send(response);
->>>>>>> 25eb90b8
+void FeaturesService::addFeature(String feature, bool enabled)
+{
+    UserFeature newFeature;
+    newFeature.feature = feature;
+    newFeature.enabled = enabled;
+
+    userFeatures.push_back(newFeature);
 }
 
 void FeaturesService::addFeature(String feature, bool enabled)
