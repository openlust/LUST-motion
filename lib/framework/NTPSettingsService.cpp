/**
 *   ESP32 SvelteKit
 *
 *   A simple, secure and extensible framework for IoT projects for ESP32 platforms
 *   with responsive Sveltekit front-end built with TailwindCSS and DaisyUI.
 *   https://github.com/theelims/ESP32-sveltekit
 *
 *   Copyright (C) 2018 - 2023 rjwats
 *   Copyright (C) 2023 theelims
 *
 *   All Rights Reserved. This software may be modified and distributed under
 *   the terms of the LGPL v3 license. See the LICENSE file for details.
 **/

#include <NTPSettingsService.h>

NTPSettingsService::NTPSettingsService(PsychicHttpServer *server,
                                       FS *fs,
                                       SecurityManager *securityManager) : _server(server),
                                                                           _securityManager(securityManager),
                                                                           _httpEndpoint(NTPSettings::read, NTPSettings::update, this, server, NTP_SETTINGS_SERVICE_PATH, securityManager),
                                                                           _fsPersistence(NTPSettings::read, NTPSettings::update, this, fs, NTP_SETTINGS_FILE)
{
    addUpdateHandler([&](const String &originId)
                     { configureNTP(); },
                     false);
}

void NTPSettingsService::begin()
{
    WiFi.onEvent(
        std::bind(&NTPSettingsService::onStationModeDisconnected, this, std::placeholders::_1, std::placeholders::_2),
        WiFiEvent_t::ARDUINO_EVENT_WIFI_STA_DISCONNECTED);
    WiFi.onEvent(std::bind(&NTPSettingsService::onStationModeGotIP, this, std::placeholders::_1, std::placeholders::_2),
                 WiFiEvent_t::ARDUINO_EVENT_WIFI_STA_GOT_IP);

    _httpEndpoint.begin();
    _server->on(TIME_PATH,
                HTTP_POST,
                _securityManager->wrapCallback(
                    std::bind(&NTPSettingsService::configureTime, this, std::placeholders::_1, std::placeholders::_2),
                    AuthenticationPredicates::IS_ADMIN));

    ESP_LOGV("NTPSettingsService", "Registered POST endpoint: %s", TIME_PATH);

    _fsPersistence.readFromFS();
    configureNTP();
}

void NTPSettingsService::onStationModeGotIP(WiFiEvent_t event, WiFiEventInfo_t info)
{
<<<<<<< HEAD
    ESP_LOGI("NTPSettingsService", "Got IP address, starting NTP Synchronization");
=======
#ifdef SERIAL_INFO
    Serial.println(F("Got IP address, starting NTP Synchronization"));
#endif
>>>>>>> 1622a405
    configureNTP();
}

void NTPSettingsService::onStationModeDisconnected(WiFiEvent_t event, WiFiEventInfo_t info)
{
<<<<<<< HEAD
    ESP_LOGI("NTPSettingsService", "WiFi connection dropped, stopping NTP.");
=======
#ifdef SERIAL_INFO
    Serial.println(F("WiFi connection dropped, stopping NTP."));
#endif
>>>>>>> 1622a405
    configureNTP();
}

void NTPSettingsService::configureNTP()
{
    if (WiFi.isConnected() && _state.enabled)
    {
<<<<<<< HEAD
        ESP_LOGI("NTPSettingsService", "Starting NTP...");
=======
#ifdef SERIAL_INFO
        Serial.println(F("Starting NTP..."));
#endif
>>>>>>> 1622a405
        configTzTime(_state.tzFormat.c_str(), _state.server.c_str());
    }
    else
    {
        setenv("TZ", _state.tzFormat.c_str(), 1);
        tzset();
        sntp_stop();
    }
}

esp_err_t NTPSettingsService::configureTime(PsychicRequest *request, JsonVariant &json)
{
    if (!sntp_enabled() && json.is<JsonObject>())
    {
        struct tm tm = {0};
        String timeLocal = json["local_time"];
        char *s = strptime(timeLocal.c_str(), "%Y-%m-%dT%H:%M:%S", &tm);
        if (s != nullptr)
        {
            time_t time = mktime(&tm);
            struct timeval now = {.tv_sec = time};
            settimeofday(&now, nullptr);
            return request->reply(200);
        }
    }
    return request->reply(400);
}<|MERGE_RESOLUTION|>--- conflicted
+++ resolved
@@ -49,25 +49,13 @@
 
 void NTPSettingsService::onStationModeGotIP(WiFiEvent_t event, WiFiEventInfo_t info)
 {
-<<<<<<< HEAD
     ESP_LOGI("NTPSettingsService", "Got IP address, starting NTP Synchronization");
-=======
-#ifdef SERIAL_INFO
-    Serial.println(F("Got IP address, starting NTP Synchronization"));
-#endif
->>>>>>> 1622a405
     configureNTP();
 }
 
 void NTPSettingsService::onStationModeDisconnected(WiFiEvent_t event, WiFiEventInfo_t info)
 {
-<<<<<<< HEAD
     ESP_LOGI("NTPSettingsService", "WiFi connection dropped, stopping NTP.");
-=======
-#ifdef SERIAL_INFO
-    Serial.println(F("WiFi connection dropped, stopping NTP."));
-#endif
->>>>>>> 1622a405
     configureNTP();
 }
 
@@ -75,13 +63,7 @@
 {
     if (WiFi.isConnected() && _state.enabled)
     {
-<<<<<<< HEAD
         ESP_LOGI("NTPSettingsService", "Starting NTP...");
-=======
-#ifdef SERIAL_INFO
-        Serial.println(F("Starting NTP..."));
-#endif
->>>>>>> 1622a405
         configTzTime(_state.tzFormat.c_str(), _state.server.c_str());
     }
     else
