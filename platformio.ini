; PlatformIO Project Configuration File
;
;   Build options: build flags, source filter
;   Upload options: custom upload port, speed and extra flags
;   Library options: dependencies, extra library storages
;   Advanced options: extra scripting
;
; Please visit documentation for the other options and examples
; https://docs.platformio.org/page/projectconf.html

[platformio]
description = LUST-motion
data_dir = data
extra_configs = 
	factory_settings.ini
	features.ini
default_envs = OSSMRefBoard

[env]
framework = arduino
platform = espressif32 @ 6.6.0
build_flags = 
	${factory_settings.build_flags}
	${features.build_flags}
    -D BUILD_TARGET=\"$PIOENV\"
<<<<<<< HEAD
    -D APP_NAME=\"LUST-motion\" ; Must only contain characters from [a-zA-Z0-9-_] as this is converted into a filename
    -D APP_VERSION=\"0.0.1\" ; semver compatible version string
=======
    -D APP_NAME=\"ESP32-Sveltekit\" ; Must only contain characters from [a-zA-Z0-9-_] as this is converted into a filename
    -D APP_VERSION=\"0.4.0\" ; semver compatible version string
>>>>>>> 1622a405
	; Uncomment to receive log messages from the ESP Arduino Core
	-D CORE_DEBUG_LEVEL=4
    ; Move all networking stuff to the protocol core 0 and leave business logic on application core 1
    -D ESP32SVELTEKIT_RUNNING_CORE=0
    ; Uncomment EMBED_WWW to embed the WWW data in the firmware binary
    -D EMBED_WWW
    ; Uncomment to configure Cross-Origin Resource Sharing
    ; -D ENABLE_CORS
    ; -D CORS_ORIGIN=\"*\"
    ; Serve config files from flash
<<<<<<< HEAD
    ; -D SERVE_CONFIG_FILES
    ; Uncomment to enable informations from ESP32-Sveltekit in Serial Monitor
    -D SERIAL_INFO
    ; Enable verbose logging of eModbus library
    ; -DLOG_LEVEL=LOG_LEVEL_VERBOSE
=======
    ;-D SERVE_CONFIG_FILES
    ; Uncomment to enable informations from ESP32-Sveltekit in Serial Monitor
    -D SERIAL_INFO
    
>>>>>>> 1622a405
lib_compat_mode = strict

; Uncomment to include the a Root CA SSL Certificate Bundle for all SSL needs
; Needs -D FT_DOWNLOAD_FIRMWARE=1 and -D FT_NTP=1
board_build.embed_files = src/certs/x509_crt_bundle.bin
; Source for SSL Cert Store can bei either downloaded from Mozilla with 'mozilla' ('https://curl.se/ca/cacert.pem')
; or from a curated Adafruit repository with 'adafruit' (https://raw.githubusercontent.com/adafruit/certificates/main/data/roots.pem)
; or complied from a 'folder' full of *.pem / *.dem files stored in the ./ssl_certs folder
board_ssl_cert_source = adafruit

monitor_speed = 115200
monitor_filters = 
	esp32_exception_decoder
	default
	colorize
    log2file
board_build.filesystem = littlefs
extra_scripts = 
    pre:scripts/build_interface.py
    pre:scripts/generate_cert_bundle.py
    scripts/rename_fw.py
lib_deps = 
	ArduinoJson@>=6.0.0,<7.0.0
<<<<<<< HEAD
    https://github.com/theelims/PsychicMqttClient.git
    makuna/NeoPixelBus @ ^2.7.6
    gin66/FastAccelStepper @ ^0.30.6
    miq19/eModbus@^1.7.0
    ; h2zero/NimBLE-Arduino@^1.4.1

[env:OSSMRefBoard]
board = esp32dev
board_build.mcu = esp32
board_build.partitions = huge_app.csv
build_flags = 
    ${env.build_flags}
    -D OSSM_REF
=======
    https://github.com/theelims/PsychicMqttClient.git#0.1.1

[env:esp32-c3-devkitm-1]
board = esp32-c3-devkitm-1
board_build.mcu = esp32c3
; Uncomment min_spiffs.csv setting if using EMBED_WWW with ESP32
board_build.partitions = min_spiffs.csv
; Use USB CDC for firmware upload and serial terminal
; board_upload.before_reset = usb_reset
; build_flags = 
;     ${env.build_flags}
;     -DARDUINO_USB_CDC_ON_BOOT=1
;     -DARDUINO_USB_MODE=1

[env:esp32-s3-devkitc-1]
board = esp32-s3-devkitc-1
board_build.mcu = esp32s3
board_build.partitions = default_8MB.csv
; Use USB CDC for firmware upload and serial terminal
; board_upload.before_reset = usb_reset
; build_flags = 
;    ${env.build_flags}
;    -DARDUINO_USB_CDC_ON_BOOT=1
;    -DARDUINO_USB_MODE=1

[env:esp32dev]
; Works for nodemcu-32s, devkit-v1 boards and probably others. You can change the pin defines below if needed.
board = esp32dev
board_build.partitions = min_spiffs.csv
build_flags =
    ${env.build_flags}
    -D LED_BUILTIN=2
    -D KEY_BUILTIN=0
>>>>>>> 1622a405
<|MERGE_RESOLUTION|>--- conflicted
+++ resolved
@@ -23,13 +23,8 @@
 	${factory_settings.build_flags}
 	${features.build_flags}
     -D BUILD_TARGET=\"$PIOENV\"
-<<<<<<< HEAD
     -D APP_NAME=\"LUST-motion\" ; Must only contain characters from [a-zA-Z0-9-_] as this is converted into a filename
     -D APP_VERSION=\"0.0.1\" ; semver compatible version string
-=======
-    -D APP_NAME=\"ESP32-Sveltekit\" ; Must only contain characters from [a-zA-Z0-9-_] as this is converted into a filename
-    -D APP_VERSION=\"0.4.0\" ; semver compatible version string
->>>>>>> 1622a405
 	; Uncomment to receive log messages from the ESP Arduino Core
 	-D CORE_DEBUG_LEVEL=4
     ; Move all networking stuff to the protocol core 0 and leave business logic on application core 1
@@ -37,21 +32,14 @@
     ; Uncomment EMBED_WWW to embed the WWW data in the firmware binary
     -D EMBED_WWW
     ; Uncomment to configure Cross-Origin Resource Sharing
-    ; -D ENABLE_CORS
-    ; -D CORS_ORIGIN=\"*\"
+    -D ENABLE_CORS
+    -D CORS_ORIGIN=\"*\"
     ; Serve config files from flash
-<<<<<<< HEAD
     ; -D SERVE_CONFIG_FILES
     ; Uncomment to enable informations from ESP32-Sveltekit in Serial Monitor
     -D SERIAL_INFO
     ; Enable verbose logging of eModbus library
     ; -DLOG_LEVEL=LOG_LEVEL_VERBOSE
-=======
-    ;-D SERVE_CONFIG_FILES
-    ; Uncomment to enable informations from ESP32-Sveltekit in Serial Monitor
-    -D SERIAL_INFO
-    
->>>>>>> 1622a405
 lib_compat_mode = strict
 
 ; Uncomment to include the a Root CA SSL Certificate Bundle for all SSL needs
@@ -75,8 +63,7 @@
     scripts/rename_fw.py
 lib_deps = 
 	ArduinoJson@>=6.0.0,<7.0.0
-<<<<<<< HEAD
-    https://github.com/theelims/PsychicMqttClient.git
+    https://github.com/theelims/PsychicMqttClient.git#0.1.1
     makuna/NeoPixelBus @ ^2.7.6
     gin66/FastAccelStepper @ ^0.30.6
     miq19/eModbus@^1.7.0
@@ -89,38 +76,3 @@
 build_flags = 
     ${env.build_flags}
     -D OSSM_REF
-=======
-    https://github.com/theelims/PsychicMqttClient.git#0.1.1
-
-[env:esp32-c3-devkitm-1]
-board = esp32-c3-devkitm-1
-board_build.mcu = esp32c3
-; Uncomment min_spiffs.csv setting if using EMBED_WWW with ESP32
-board_build.partitions = min_spiffs.csv
-; Use USB CDC for firmware upload and serial terminal
-; board_upload.before_reset = usb_reset
-; build_flags = 
-;     ${env.build_flags}
-;     -DARDUINO_USB_CDC_ON_BOOT=1
-;     -DARDUINO_USB_MODE=1
-
-[env:esp32-s3-devkitc-1]
-board = esp32-s3-devkitc-1
-board_build.mcu = esp32s3
-board_build.partitions = default_8MB.csv
-; Use USB CDC for firmware upload and serial terminal
-; board_upload.before_reset = usb_reset
-; build_flags = 
-;    ${env.build_flags}
-;    -DARDUINO_USB_CDC_ON_BOOT=1
-;    -DARDUINO_USB_MODE=1
-
-[env:esp32dev]
-; Works for nodemcu-32s, devkit-v1 boards and probably others. You can change the pin defines below if needed.
-board = esp32dev
-board_build.partitions = min_spiffs.csv
-build_flags =
-    ${env.build_flags}
-    -D LED_BUILTIN=2
-    -D KEY_BUILTIN=0
->>>>>>> 1622a405
