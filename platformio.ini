--- conflicted
+++ resolved
@@ -23,8 +23,8 @@
 	${factory_settings.build_flags}
 	${features.build_flags}
     -D BUILD_TARGET=\"$PIOENV\"
-    -D APP_NAME=\"ESP32-Sveltekit\" ; Must only contain characters from [a-zA-Z0-9-_] as this is converted into a filename
-    -D APP_VERSION=\"0.3.0\" ; semver compatible version string
+    -D APP_NAME=\"LUST-motion\" ; Must only contain characters from [a-zA-Z0-9-_] as this is converted into a filename
+    -D APP_VERSION=\"0.0.1\" ; semver compatible version string
 	; Uncomment to receive log messages from the ESP Arduino Core
 	-D CORE_DEBUG_LEVEL=4
     ; Move all networking stuff to the protocol core 0 and leave business logic on application core 1
@@ -35,14 +35,9 @@
     -D ENABLE_CORS
     -D CORS_ORIGIN=\"*\"
     ; Serve config files from flash
-<<<<<<< HEAD
     -D SERVE_CONFIG_FILES
     ; Enable verbose logging of eModbus library
     ; -DLOG_LEVEL=LOG_LEVEL_VERBOSE
-=======
-    ;-D SERVE_CONFIG_FILES
-    
->>>>>>> aedaa93b
 lib_compat_mode = strict
 
 ; Uncomment to include the a Root CA SSL Certificate Bundle for all SSL needs
@@ -64,54 +59,18 @@
     pre:scripts/generate_cert_bundle.py
     scripts/rename_fw.py
 lib_deps = 
-<<<<<<< HEAD
 	ArduinoJson@>=6.0.0,<7.0.0
-	esphome/AsyncTCP-esphome @ =2.0.1
-	ottowinter/AsyncMqttClient-esphome @ ^0.8.6
+    https://github.com/theelims/PsychicMqttClient.git
     makuna/NeoPixelBus @ ^2.7.6
     gin66/FastAccelStepper @ ^0.30.6
     miq19/eModbus@^1.7.0
-=======
-	  ArduinoJson@>=6.0.0,<7.0.0
-    https://github.com/theelims/PsychicMqttClient.git
->>>>>>> aedaa93b
 
 [env:OSSMRefBoard]
 board = esp32dev
 board_build.mcu = esp32
-<<<<<<< HEAD
 ; Uncomment min_spiffs.csv setting if using PROGMEM_WWW with ESP32
-=======
-board_build.partitions = default_8MB.csv
-
-[env:lolin_c3_mini]
-board = lolin_c3_mini
-board_build.mcu = esp32c3
-; Uncomment min_spiffs.csv setting if using EMBED_WWW with ESP32
->>>>>>> aedaa93b
 board_build.partitions = min_spiffs.csv
 build_flags = 
     ${env.build_flags}
-<<<<<<< HEAD
     -D OSSM_REF
     -D DATA_STREAMING
-=======
-    -DARDUINO_USB_CDC_ON_BOOT=1
-    -DARDUINO_USB_MODE=1
-
-[env:esp32-s3-devkitc-1]
-board = esp32-s3-devkitc-1
-board_build.mcu = esp32s3
-board_build.partitions = default_8MB.csv
-; Use USB CDC for firmware upload and serial terminal
-; board_upload.before_reset = usb_reset
-; build_flags = 
-;    ${env.build_flags}
-;    -DARDUINO_USB_CDC_ON_BOOT=1
-;    -DARDUINO_USB_MODE=1
-
-[env:nodemcu-32s]
-board = nodemcu-32s
-board_build.partitions = min_spiffs.csv
-;build_type = debug
->>>>>>> aedaa93b
