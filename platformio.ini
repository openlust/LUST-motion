; PlatformIO Project Configuration File
;
;   Build options: build flags, source filter
;   Upload options: custom upload port, speed and extra flags
;   Library options: dependencies, extra library storages
;   Advanced options: extra scripting
;
; Please visit documentation for the other options and examples
; https://docs.platformio.org/page/projectconf.html

[platformio]
description = ESP32 Sveltekit Template
data_dir = data
extra_configs = 
	factory_settings.ini
	features.ini
default_envs = esp32-s3-devkitc-1

[env]
framework = arduino
platform = espressif32
build_flags = 
	${factory_settings.build_flags}
	${features.build_flags}
    -D BUILD_TARGET=\"$PIOENV\"
    -D APP_NAME=\"ESP32-Sveltekit\" ; Must only contain characters from [a-zA-Z0-9-_] as this is converted into a filename
    -D APP_VERSION=\"0.3.0\" ; semver compatible version string
	; Uncomment to receive log messages from the ESP Arduino Core
	-D CORE_DEBUG_LEVEL=5
    ; Move all networking stuff to the protocol core 0 and leave business logic on application core 1
    -D ESP32SVELTEKIT_RUNNING_CORE=0
    ; Uncomment EMBED_WWW to embed the WWW data in the firmware binary
    -D EMBED_WWW
    ; Uncomment to configure Cross-Origin Resource Sharing
<<<<<<< HEAD
    -D ENABLE_CORS
    -D CORS_ORIGIN=\"*\"
    ; Serve config files from flash
    ;-D SERVE_CONFIG_FILES
    
=======
    ;-D ENABLE_CORS
    ;-D CORS_ORIGIN=\"*\"
    ; Serve config files from flash
    ;-D SERVE_CONFIG_FILES
>>>>>>> 25eb90b8
lib_compat_mode = strict

; Uncomment to include the a Root CA SSL Certificate Bundle for all SSL needs
; Needs -D FT_DOWNLOAD_FIRMWARE=1 and -D FT_NTP=1
board_build.embed_files = src/certs/x509_crt_bundle.bin
; Source for SSL Cert Store can bei either downloaded from Mozilla with 'mozilla' ('https://curl.se/ca/cacert.pem')
; or from a curated Adafruit repository with 'adafruit' (https://raw.githubusercontent.com/adafruit/certificates/main/data/roots.pem)
; or complied from a 'folder' full of *.pem / *.dem files stored in the ./ssl_certs folder
board_ssl_cert_source = adafruit

monitor_speed = 115200
monitor_filters = 
	esp32_exception_decoder
	default
	colorize
board_build.filesystem = littlefs
extra_scripts = 
    pre:scripts/build_interface.py
    pre:scripts/generate_cert_bundle.py
    scripts/rename_fw.py
lib_deps = 
	ArduinoJson@>=6.0.0,<7.0.0
<<<<<<< HEAD
    https://github.com/theelims/PsychicMqttClient.git
=======
	esphome/AsyncTCP-esphome @ ^2.0.0
	ottowinter/AsyncMqttClient-esphome @ ^0.8.6
>>>>>>> 25eb90b8

[env:adafruit_feather_esp32_v2]
board = adafruit_feather_esp32_v2
board_build.mcu = esp32
board_build.partitions = default_8MB.csv

[env:lolin_c3_mini]
board = lolin_c3_mini
board_build.mcu = esp32c3
; Uncomment min_spiffs.csv setting if using EMBED_WWW with ESP32
board_build.partitions = min_spiffs.csv
; Use USB CDC for firmware upload and serial terminal
board_upload.before_reset = usb_reset
build_flags = 
    ${env.build_flags}
    -DARDUINO_USB_CDC_ON_BOOT=1
    -DARDUINO_USB_MODE=1

[env:esp32-s3-devkitc-1]
board = esp32-s3-devkitc-1
board_build.mcu = esp32s3
board_build.partitions = default_8MB.csv
; Use USB CDC for firmware upload and serial terminal
; board_upload.before_reset = usb_reset
; build_flags = 
;    ${env.build_flags}
;    -DARDUINO_USB_CDC_ON_BOOT=1
;    -DARDUINO_USB_MODE=1

[env:nodemcu-32s]
board = nodemcu-32s
board_build.partitions = min_spiffs.csv
;build_type = debug<|MERGE_RESOLUTION|>--- conflicted
+++ resolved
@@ -32,18 +32,11 @@
     ; Uncomment EMBED_WWW to embed the WWW data in the firmware binary
     -D EMBED_WWW
     ; Uncomment to configure Cross-Origin Resource Sharing
-<<<<<<< HEAD
     -D ENABLE_CORS
     -D CORS_ORIGIN=\"*\"
     ; Serve config files from flash
     ;-D SERVE_CONFIG_FILES
     
-=======
-    ;-D ENABLE_CORS
-    ;-D CORS_ORIGIN=\"*\"
-    ; Serve config files from flash
-    ;-D SERVE_CONFIG_FILES
->>>>>>> 25eb90b8
 lib_compat_mode = strict
 
 ; Uncomment to include the a Root CA SSL Certificate Bundle for all SSL needs
@@ -65,13 +58,8 @@
     pre:scripts/generate_cert_bundle.py
     scripts/rename_fw.py
 lib_deps = 
-	ArduinoJson@>=6.0.0,<7.0.0
-<<<<<<< HEAD
+	  ArduinoJson@>=6.0.0,<7.0.0
     https://github.com/theelims/PsychicMqttClient.git
-=======
-	esphome/AsyncTCP-esphome @ ^2.0.0
-	ottowinter/AsyncMqttClient-esphome @ ^0.8.6
->>>>>>> 25eb90b8
 
 [env:adafruit_feather_esp32_v2]
 board = adafruit_feather_esp32_v2
