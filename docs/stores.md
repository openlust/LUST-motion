--- conflicted
+++ resolved
@@ -40,7 +40,6 @@
 | `$telemetry.battery.charging`      | `Boolean` | Is battery connected to charger            |
 | `$telemetry.download_ota.status`   | `String`  | Status of OTA                              |
 | `$telemetry.download_ota.progress` | `Number`  | Progress of OTA                            |
-<<<<<<< HEAD
 | `$telemetry.download_ota.error`    | `String`  | Error Message of OTA                       |
 
 ## Analytics
@@ -64,6 +63,3 @@
 | `$analytics.core_temp`      | `Number` | Core temperature (on some chips)               |
 
 By default there is one data point every 2 seconds.
-=======
-| `$telemetry.download_ota.error`    | `String`  | Error Message of OTA                       |
->>>>>>> bca085c8
